--- conflicted
+++ resolved
@@ -210,10 +210,6 @@
             # This will hopefully reduce random crashes
             try:
                 utilities.simplify_branch_geometry(context)
-<<<<<<< HEAD
-=======
-                sys.stdout.write('Geometry simplification complete\n\n')
->>>>>>> 6761a000
 
             except Exception as ex:
                 sys.stdout.write('\n{}\n'.format(traceback.print_exec()))
