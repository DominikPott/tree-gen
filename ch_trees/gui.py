--- conflicted
+++ resolved
@@ -122,13 +122,8 @@
                 sys.stdout.write('Geometry simplification complete\n\n')
 
             except Exception as ex:
-<<<<<<< HEAD
                 sys.stdout.write('\n{}\n'.format(traceback.print_exc()))
-                sys.stdout.flush()
-=======
-                sys.stdout.write('\n{}\n'.format(traceback.print_exec()))
                 sys.stdout.write('Geometry simplification failed\n\n')
->>>>>>> 4cb4610d
 
             sys.stdout.flush()
 
