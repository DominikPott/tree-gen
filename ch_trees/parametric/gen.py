--- conflicted
+++ resolved
@@ -172,11 +172,6 @@
 
     def make(self):
         """make the tree"""
-<<<<<<< HEAD
-        start_time = time.time()
-        update_log('\n** Generating Tree **\n')
-=======
->>>>>>> 2b2830cc
 
         # create parent object
         self.tree_obj = bpy.data.objects.new('Tree', None)
@@ -190,13 +185,6 @@
         if self.generate_leaves:
             self.create_leaf_mesh()
 
-<<<<<<< HEAD
-        g_time = time.time() - start_time
-
-        update_log('\nTree generated in %f seconds\n\n' % g_time)
-
-=======
->>>>>>> 2b2830cc
     def points_for_floor_split(self):
         """Calculate Poissonly distributed points for stem start points"""
         array = []
